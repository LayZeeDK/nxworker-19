--- conflicted
+++ resolved
@@ -24,12 +24,8 @@
     "@swc/helpers": "~0.5.17",
     "@swc/jest": "~0.2.39",
     "@types/jest": "^29.5.14",
-<<<<<<< HEAD
-    "@types/node": "^22.18.8",
+    "@types/node": "^18.19.68",
     "esbuild": "^0.19.2",
-=======
-    "@types/node": "^18.19.68",
->>>>>>> 6005023d
     "eslint": "^9.36.0",
     "eslint-config-prettier": "^9.1.2",
     "eslint-plugin-es-x": "^9.1.0",
