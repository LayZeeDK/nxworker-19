--- conflicted
+++ resolved
@@ -24,11 +24,8 @@
     "@swc/helpers": "~0.5.17",
     "@swc/jest": "~0.2.39",
     "@types/jest": "^29.5.14",
-<<<<<<< HEAD
     "@types/jscodeshift": "^0.12.0",
-=======
     "@types/lodash": "^4.17.20",
->>>>>>> bc472d70
     "@types/node": "^18.19.68",
     "esbuild": "^0.19.2",
     "eslint": "^9.36.0",
